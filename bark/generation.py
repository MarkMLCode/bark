import contextlib
import gc
import os
import re

from encodec import EncodecModel
import funcy
import logging
import numpy as np
from scipy.special import softmax
import torch
import torch.nn.functional as F
import tqdm
import time
from transformers import BertTokenizer
from huggingface_hub import hf_hub_download

from .model import GPTConfig, GPT
from .model_fine import FineGPT, FineGPTConfig

if (
    torch.cuda.is_available() and
    hasattr(torch.cuda, "amp") and
    hasattr(torch.cuda.amp, "autocast") and
    hasattr(torch.cuda, "is_bf16_supported") and
    torch.cuda.is_bf16_supported()
):
    autocast = funcy.partial(torch.cuda.amp.autocast, dtype=torch.bfloat16)
else:
    @contextlib.contextmanager
    def autocast():
        yield


# hold models in global scope to lazy load
global models
models = {}

global models_devices
models_devices = {}


CONTEXT_WINDOW_SIZE = 1024

SEMANTIC_RATE_HZ = 49.9
SEMANTIC_VOCAB_SIZE = 10_000

CODEBOOK_SIZE = 1024
N_COARSE_CODEBOOKS = 2
N_FINE_CODEBOOKS = 8
COARSE_RATE_HZ = 75

SAMPLE_RATE = 24_000


SUPPORTED_LANGS = [
    ("English", "en"),
    ("German", "de"),
    ("Spanish", "es"),
    ("French", "fr"),
    ("Hindi", "hi"),
    ("Italian", "it"),
    ("Japanese", "ja"),
    ("Korean", "ko"),
    ("Polish", "pl"),
    ("Portuguese", "pt"),
    ("Russian", "ru"),
    ("Turkish", "tr"),
    ("Chinese", "zh"),
]

ALLOWED_PROMPTS = {"announcer"}
for _, lang in SUPPORTED_LANGS:
    for prefix in ("", f"v2{os.path.sep}"):
        for n in range(10):
            ALLOWED_PROMPTS.add(f"{prefix}{lang}_speaker_{n}")


logger = logging.getLogger(__name__)


CUR_PATH = os.path.dirname(os.path.abspath(__file__))


default_cache_dir = os.path.join(os.path.expanduser("~"), ".cache")
CACHE_DIR = os.path.join(os.getenv("XDG_CACHE_HOME", default_cache_dir), "suno", "bark_v0")


def _cast_bool_env_var(s):
    return s.lower() in ('true', '1', 't')


USE_SMALL_MODELS = _cast_bool_env_var(os.environ.get("SUNO_USE_SMALL_MODELS", "False"))
GLOBAL_ENABLE_MPS = _cast_bool_env_var(os.environ.get("SUNO_ENABLE_MPS", "False"))
OFFLOAD_CPU = _cast_bool_env_var(os.environ.get("SUNO_OFFLOAD_CPU", "False"))


REMOTE_MODEL_PATHS = {
    "text_small": {
        "repo_id": "suno/bark",
        "file_name": "text.pt",
    },
    "coarse_small": {
        "repo_id": "suno/bark",
        "file_name": "coarse.pt",
    },
    "fine_small": {
        "repo_id": "suno/bark",
        "file_name": "fine.pt",
    },
    "text": {
        "repo_id": "suno/bark",
        "file_name": "text_2.pt",
    },
    "coarse": {
        "repo_id": "suno/bark",
        "file_name": "coarse_2.pt",
    },
    "fine": {
        "repo_id": "suno/bark",
        "file_name": "fine_2.pt",
    },
}


if not hasattr(torch.nn.functional, 'scaled_dot_product_attention') and torch.cuda.is_available():
    logger.warning(
        "torch version does not support flash attention. You will get faster" +
        " inference speed by upgrade torch to newest nightly version."
    )


def _grab_best_device(use_gpu=True):
    if torch.cuda.device_count() > 0 and use_gpu:
        device = "cuda"
    elif torch.backends.mps.is_available() and use_gpu and GLOBAL_ENABLE_MPS:
        device = "mps"
    else:
        device = "cpu"
    return device


def _get_ckpt_path(model_type, use_small=False):
    key = model_type
    if use_small or USE_SMALL_MODELS:
        key += "_small"
    return os.path.join(CACHE_DIR, REMOTE_MODEL_PATHS[key]["file_name"])


def _download(from_hf_path, file_name):
    os.makedirs(CACHE_DIR, exist_ok=True)
    hf_hub_download(repo_id=from_hf_path, filename=file_name, local_dir=CACHE_DIR)

class InterruptEvent():
    interrupt_time = time.time() 

    def interrupt(self):
        self.interrupt_time = time.time()
    
    def get_interrupt_time(self):
        return self.interrupt_time

class InferenceContext:
    def __init__(self, benchmark=False):
        # we can't expect inputs to be the same length, so disable benchmarking by default
        self._chosen_cudnn_benchmark = benchmark
        self._cudnn_benchmark = None

    def __enter__(self):
        self._cudnn_benchmark = torch.backends.cudnn.benchmark
        torch.backends.cudnn.benchmark = self._chosen_cudnn_benchmark

    def __exit__(self, exc_type, exc_value, exc_traceback):
        torch.backends.cudnn.benchmark = self._cudnn_benchmark


if torch.cuda.is_available():
    torch.backends.cuda.matmul.allow_tf32 = True
    torch.backends.cudnn.allow_tf32 = True


@contextlib.contextmanager
def _inference_mode():
    with InferenceContext(), torch.inference_mode(), torch.no_grad(), autocast():
        yield


def _clear_cuda_cache():
    if torch.cuda.is_available():
        torch.cuda.empty_cache()
        torch.cuda.synchronize()


def clean_models(model_key=None):
    global models
    model_keys = [model_key] if model_key is not None else list(models.keys())
    for k in model_keys:
        if k in models:
            del models[k]
    _clear_cuda_cache()
    gc.collect()


def _load_model(ckpt_path, device, use_small=False, model_type="text"):
    if model_type == "text":
        ConfigClass = GPTConfig
        ModelClass = GPT
    elif model_type == "coarse":
        ConfigClass = GPTConfig
        ModelClass = GPT
    elif model_type == "fine":
        ConfigClass = FineGPTConfig
        ModelClass = FineGPT
    else:
        raise NotImplementedError()
    model_key = f"{model_type}_small" if use_small or USE_SMALL_MODELS else model_type
    model_info = REMOTE_MODEL_PATHS[model_key]
    if not os.path.exists(ckpt_path):
        logger.info(f"{model_type} model not found, downloading into `{CACHE_DIR}`.")
        _download(model_info["repo_id"], model_info["file_name"])
    checkpoint = torch.load(ckpt_path, map_location=device)
    # this is a hack
    model_args = checkpoint["model_args"]
    if "input_vocab_size" not in model_args:
        model_args["input_vocab_size"] = model_args["vocab_size"]
        model_args["output_vocab_size"] = model_args["vocab_size"]
        del model_args["vocab_size"]
    gptconf = ConfigClass(**checkpoint["model_args"])
    model = ModelClass(gptconf)
    state_dict = checkpoint["model"]
    # fixup checkpoint
    unwanted_prefix = "_orig_mod."
    for k, v in list(state_dict.items()):
        if k.startswith(unwanted_prefix):
            state_dict[k[len(unwanted_prefix) :]] = state_dict.pop(k)
    extra_keys = set(state_dict.keys()) - set(model.state_dict().keys())
    extra_keys = set([k for k in extra_keys if not k.endswith(".attn.bias")])
    missing_keys = set(model.state_dict().keys()) - set(state_dict.keys())
    missing_keys = set([k for k in missing_keys if not k.endswith(".attn.bias")])
    if len(extra_keys) != 0:
        raise ValueError(f"extra keys found: {extra_keys}")
    if len(missing_keys) != 0:
        raise ValueError(f"missing keys: {missing_keys}")
    model.load_state_dict(state_dict, strict=False)
    n_params = model.get_num_params()
    val_loss = checkpoint["best_val_loss"].item()
    logger.info(f"model loaded: {round(n_params/1e6,1)}M params, {round(val_loss,3)} loss")
    model.eval()
    model.to(device)
    del checkpoint, state_dict
    _clear_cuda_cache()
    if model_type == "text":
        tokenizer = BertTokenizer.from_pretrained("bert-base-multilingual-cased")
        return {
            "model": model,
            "tokenizer": tokenizer,
        }
    return model


def _load_codec_model(device):
    model = EncodecModel.encodec_model_24khz()
    model.set_target_bandwidth(6.0)
    model.eval()
    model.to(device)
    _clear_cuda_cache()
    return model


def load_model(use_gpu=True, use_small=False, force_reload=False, model_type="text"):
    _load_model_f = funcy.partial(_load_model, model_type=model_type, use_small=use_small)
    if model_type not in ("text", "coarse", "fine"):
        raise NotImplementedError()
    global models
    global models_devices
    device = _grab_best_device(use_gpu=use_gpu)
    model_key = f"{model_type}"
    if OFFLOAD_CPU:
        models_devices[model_key] = device
        device = "cpu"
    if model_key not in models or force_reload:
        ckpt_path = _get_ckpt_path(model_type, use_small=use_small)
        clean_models(model_key=model_key)
        model = _load_model_f(ckpt_path, device)
        models[model_key] = model
    if model_type == "text":
        models[model_key]["model"].to(device)
    else:
        models[model_key].to(device)
    return models[model_key]


def load_codec_model(use_gpu=True, force_reload=False):
    global models
    global models_devices
    device = _grab_best_device(use_gpu=use_gpu)
    if device == "mps":
        # encodec doesn't support mps
        device = "cpu"
    model_key = "codec"
    if OFFLOAD_CPU:
        models_devices[model_key] = device
        device = "cpu"
    if model_key not in models or force_reload:
        clean_models(model_key=model_key)
        model = _load_codec_model(device)
        models[model_key] = model
    models[model_key].to(device)
    return models[model_key]


def preload_models(
    text_use_gpu=True,
    text_use_small=False,
    coarse_use_gpu=True,
    coarse_use_small=False,
    fine_use_gpu=True,
    fine_use_small=False,
    codec_use_gpu=True,
    force_reload=False,
):
    """Load all the necessary models for the pipeline."""
    if _grab_best_device() == "cpu" and (
        text_use_gpu or coarse_use_gpu or fine_use_gpu or codec_use_gpu
    ):
        logger.warning("No GPU being used. Careful, inference might be very slow!")
    _ = load_model(
        model_type="text", use_gpu=text_use_gpu, use_small=text_use_small, force_reload=force_reload
    )
    _ = load_model(
        model_type="coarse",
        use_gpu=coarse_use_gpu,
        use_small=coarse_use_small,
        force_reload=force_reload,
    )
    _ = load_model(
        model_type="fine", use_gpu=fine_use_gpu, use_small=fine_use_small, force_reload=force_reload
    )
    _ = load_codec_model(use_gpu=codec_use_gpu, force_reload=force_reload)


####
# Generation Functionality
####


def _tokenize(tokenizer, text):
    return tokenizer.encode(text, add_special_tokens=False)


def _detokenize(tokenizer, enc_text):
    return tokenizer.decode(enc_text)


def _normalize_whitespace(text):
    return re.sub(r"\s+", " ", text).strip()


TEXT_ENCODING_OFFSET = 10_048
SEMANTIC_PAD_TOKEN = 10_000
TEXT_PAD_TOKEN = 129_595
SEMANTIC_INFER_TOKEN = 129_599


def _load_history_prompt(history_prompt_input):
    if isinstance(history_prompt_input, str) and history_prompt_input.endswith(".npz"):
        history_prompt = np.load(history_prompt_input)
    elif isinstance(history_prompt_input, str):
        # make sure this works on non-ubuntu
        history_prompt_input = os.path.join(*history_prompt_input.split("/"))
        if history_prompt_input not in ALLOWED_PROMPTS:
            raise ValueError("history prompt not found")
        history_prompt = np.load(
            os.path.join(CUR_PATH, "assets", "prompts", f"{history_prompt_input}.npz")
        )
    elif isinstance(history_prompt_input, dict):
        assert("semantic_prompt" in history_prompt_input)
        assert("coarse_prompt" in history_prompt_input)
        assert("fine_prompt" in history_prompt_input)
        history_prompt = history_prompt_input
    else:
        raise ValueError("history prompt format unrecognized")
    return history_prompt


def generate_text_semantic(
    text,
    history_prompt=None,
    temp=0.7,
    top_k=None,
    top_p=None,
    silent=False,
    min_eos_p=0.2,
    max_gen_duration_s=None,
    allow_early_stop=True,
    use_kv_caching=False,
    start_time: float = 0, 
    interrupt_event: InterruptEvent = None
):
    """Generate semantic tokens from text."""
    assert isinstance(text, str)
    text = _normalize_whitespace(text)
    assert len(text.strip()) > 0
    if history_prompt is not None:
        history_prompt = _load_history_prompt(history_prompt)
        semantic_history = history_prompt["semantic_prompt"]
        assert (
            isinstance(semantic_history, np.ndarray)
            and len(semantic_history.shape) == 1
            and len(semantic_history) > 0
            and semantic_history.min() >= 0
            and semantic_history.max() <= SEMANTIC_VOCAB_SIZE - 1
        )
    else:
        semantic_history = None
    # load models if not yet exist
    global models
    global models_devices
    if "text" not in models:
        preload_models()
    model_container = models["text"]
    model = model_container["model"]
    tokenizer = model_container["tokenizer"]
    encoded_text = np.array(_tokenize(tokenizer, text)) + TEXT_ENCODING_OFFSET
    if OFFLOAD_CPU:
        model.to(models_devices["text"])
    device = next(model.parameters()).device
    if len(encoded_text) > 256:
        p = round((len(encoded_text) - 256) / len(encoded_text) * 100, 1)
        logger.warning(f"warning, text too long, lopping of last {p}%")
        encoded_text = encoded_text[:256]
    encoded_text = np.pad(
        encoded_text,
        (0, 256 - len(encoded_text)),
        constant_values=TEXT_PAD_TOKEN,
        mode="constant",
    )
    if semantic_history is not None:
        semantic_history = semantic_history.astype(np.int64)
        # lop off if history is too long, pad if needed
        semantic_history = semantic_history[-256:]
        semantic_history = np.pad(
            semantic_history,
            (0, 256 - len(semantic_history)),
            constant_values=SEMANTIC_PAD_TOKEN,
            mode="constant",
        )
    else:
        semantic_history = np.array([SEMANTIC_PAD_TOKEN] * 256)
    x = torch.from_numpy(
        np.hstack([
            encoded_text, semantic_history, np.array([SEMANTIC_INFER_TOKEN])
        ]).astype(np.int64)
    )[None]
    assert x.shape[1] == 256 + 256 + 1
    with _inference_mode():
        x = x.to(device)
        n_tot_steps = 768
        # preallocate tensor
        x_initial = x.shape[1]
        x = torch.hstack([x , torch.empty([1, n_tot_steps], dtype=torch.int32, device=device)])
        # custom tqdm updates since we don't know when eos will occur
        pbar = tqdm.tqdm(disable=silent, total=n_tot_steps)
        pbar_state = 0
        tot_generated_duration_s = 0
        kv_cache = None
        for n in range(n_tot_steps):
<<<<<<< HEAD
            # Leave loop on bark interrupt
            if interrupt_event is not None and start_time < interrupt_event.get_interrupt_time():
                return None

            if use_kv_caching and kv_cache is not None:
                x_input = x[:, [-1]]
            else:
                x_input = x
=======
            x_input = x[:, [x_initial + n - 1]] if use_kv_caching and kv_cache is not None else x[:,:x_initial + n]
>>>>>>> 4f36747c
            logits, kv_cache = model(
                x_input, merge_context=True, use_cache=use_kv_caching, past_kv=kv_cache
            )
            relevant_logits = logits[0, 0, :SEMANTIC_VOCAB_SIZE]
            if allow_early_stop:
                relevant_logits = torch.hstack(
                    (relevant_logits, logits[0, 0, [SEMANTIC_PAD_TOKEN]])  # eos
                )
            if top_p is not None:
                # faster to convert to numpy
                original_device = relevant_logits.device
                relevant_logits = relevant_logits.detach().cpu().type(torch.float32).numpy()
                sorted_indices = np.argsort(relevant_logits)[::-1]
                sorted_logits = relevant_logits[sorted_indices]
                cumulative_probs = np.cumsum(softmax(sorted_logits))
                sorted_indices_to_remove = cumulative_probs > top_p
                sorted_indices_to_remove[1:] = sorted_indices_to_remove[:-1].copy()
                sorted_indices_to_remove[0] = False
                relevant_logits[sorted_indices[sorted_indices_to_remove]] = -np.inf
                relevant_logits = torch.from_numpy(relevant_logits)
                relevant_logits = relevant_logits.to(original_device)
            if top_k is not None:
                v, _ = torch.topk(relevant_logits, min(top_k, relevant_logits.size(-1)))
                relevant_logits[relevant_logits < v[-1]] = -float("Inf")
            probs = F.softmax(relevant_logits / temp, dim=-1)
            item_next = torch.multinomial(probs, num_samples=1).to(torch.int32)
            if allow_early_stop and (
                item_next == SEMANTIC_VOCAB_SIZE
                or (min_eos_p is not None and probs[-1] >= min_eos_p)
            ):
                n -= 1 # backtrack 1
                # eos found, so break
                pbar.update(n - pbar_state)
                break
            x[0][x_initial + n] = item_next
            tot_generated_duration_s += 1 / SEMANTIC_RATE_HZ
            if max_gen_duration_s is not None and tot_generated_duration_s > max_gen_duration_s:
                pbar.update(n - pbar_state)
                break
            if n == n_tot_steps - 1:
                pbar.update(n - pbar_state)
                break

            if n > pbar_state:
                if n > pbar.total:
                    pbar.total = n
                pbar.update(n - pbar_state)
            pbar_state = n
        pbar.total = n
        pbar.refresh()
        pbar.close()
        out = x.detach().cpu().numpy().squeeze()[x_initial : x_initial + n + 1]
    if OFFLOAD_CPU:
        model.to("cpu")
    assert all(0 <= out) and all(out < SEMANTIC_VOCAB_SIZE)
    _clear_cuda_cache()
    return out


def _flatten_codebooks(arr, offset_size=CODEBOOK_SIZE):
    assert len(arr.shape) == 2
    arr = arr.copy()
    if offset_size is not None:
        for n in range(1, arr.shape[0]):
            arr[n, :] += offset_size * n
    flat_arr = arr.ravel("F")
    return flat_arr


COARSE_SEMANTIC_PAD_TOKEN = 12_048
COARSE_INFER_TOKEN = 12_050


def generate_coarse(
    x_semantic,
    history_prompt=None,
    temp=0.7,
    top_k=None,
    top_p=None,
    silent=False,
    max_coarse_history=630,  # min 60 (faster), max 630 (more context)
    sliding_window_len=60,
    use_kv_caching=False
):
    """Generate coarse audio codes from semantic tokens."""
    assert (
        isinstance(x_semantic, np.ndarray)
        and len(x_semantic.shape) == 1
        and len(x_semantic) > 0
        and x_semantic.min() >= 0
        and x_semantic.max() <= SEMANTIC_VOCAB_SIZE - 1
    )
    assert 60 <= max_coarse_history <= 630
    assert max_coarse_history + sliding_window_len <= 1024 - 256
    semantic_to_coarse_ratio = COARSE_RATE_HZ / SEMANTIC_RATE_HZ * N_COARSE_CODEBOOKS
    max_semantic_history = int(np.floor(max_coarse_history / semantic_to_coarse_ratio))
    if history_prompt is not None:
        history_prompt = _load_history_prompt(history_prompt)
        x_semantic_history = history_prompt["semantic_prompt"]
        x_coarse_history = history_prompt["coarse_prompt"]
        assert (
            isinstance(x_semantic_history, np.ndarray)
            and len(x_semantic_history.shape) == 1
            and len(x_semantic_history) > 0
            and x_semantic_history.min() >= 0
            and x_semantic_history.max() <= SEMANTIC_VOCAB_SIZE - 1
            and isinstance(x_coarse_history, np.ndarray)
            and len(x_coarse_history.shape) == 2
            and x_coarse_history.shape[0] == N_COARSE_CODEBOOKS
            and x_coarse_history.shape[-1] >= 0
            and x_coarse_history.min() >= 0
            and x_coarse_history.max() <= CODEBOOK_SIZE - 1
            and (
                round(x_coarse_history.shape[-1] / len(x_semantic_history), 1)
                == round(semantic_to_coarse_ratio / N_COARSE_CODEBOOKS, 1)
            )
        )
        x_coarse_history = _flatten_codebooks(x_coarse_history) + SEMANTIC_VOCAB_SIZE
        # trim histories correctly
        n_semantic_hist_provided = np.min(
            [
                max_semantic_history,
                len(x_semantic_history) - len(x_semantic_history) % 2,
                int(np.floor(len(x_coarse_history) / semantic_to_coarse_ratio)),
            ]
        )
        n_coarse_hist_provided = int(round(n_semantic_hist_provided * semantic_to_coarse_ratio))
        x_semantic_history = x_semantic_history[-n_semantic_hist_provided:].astype(np.int32)
        x_coarse_history = x_coarse_history[-n_coarse_hist_provided:].astype(np.int32)
        # TODO: bit of a hack for time alignment (sounds better)
        x_coarse_history = x_coarse_history[:-2]
    else:
        x_semantic_history = np.array([], dtype=np.int32)
        x_coarse_history = np.array([], dtype=np.int32)
    # load models if not yet exist
    global models
    global models_devices
    if "coarse" not in models:
        preload_models()
    model = models["coarse"]
    if OFFLOAD_CPU:
        model.to(models_devices["coarse"])
    device = next(model.parameters()).device
    # start loop
    n_steps = int(
        round(
            np.floor(len(x_semantic) * semantic_to_coarse_ratio / N_COARSE_CODEBOOKS)
            * N_COARSE_CODEBOOKS
        )
    )
    assert n_steps > 0 and n_steps % N_COARSE_CODEBOOKS == 0
    x_semantic = np.hstack([x_semantic_history, x_semantic]).astype(np.int32)
    x_coarse = x_coarse_history.astype(np.int32)
    base_semantic_idx = len(x_semantic_history)
    with _inference_mode():
        x_semantic_in = torch.from_numpy(x_semantic)[None].to(device)
        x_coarse_in = torch.from_numpy(x_coarse)[None].to(device)
        n_window_steps = int(np.ceil(n_steps / sliding_window_len))
        n_step = 0
        for _ in tqdm.tqdm(range(n_window_steps), total=n_window_steps, disable=silent):
            # Leave loop on bark interrupt
            #if interrupt_event is not None and convo_creation_time < interrupt_event.get_interrupt_time():
            #    return None

            semantic_idx = base_semantic_idx + int(round(n_step / semantic_to_coarse_ratio))
            # pad from right side
            x_in = x_semantic_in[:, np.max([0, semantic_idx - max_semantic_history]) :]
            x_in = x_in[:, :256]
            x_in = F.pad(
                x_in,
                (0, 256 - x_in.shape[-1]),
                "constant",
                COARSE_SEMANTIC_PAD_TOKEN,
            )
            x_in = torch.hstack(
                [
                    x_in,
                    torch.tensor([COARSE_INFER_TOKEN])[None].to(device),
                    x_coarse_in[:, -max_coarse_history:],
                ]
            )
            kv_cache = None
            for _ in range(sliding_window_len):
                if n_step >= n_steps:
                    continue
                is_major_step = n_step % N_COARSE_CODEBOOKS == 0

                if use_kv_caching and kv_cache is not None:
                    x_input = x_in[:, [-1]]
                else:
                    x_input = x_in

                logits, kv_cache = model(x_input, use_cache=use_kv_caching, past_kv=kv_cache)
                logit_start_idx = (
                    SEMANTIC_VOCAB_SIZE + (1 - int(is_major_step)) * CODEBOOK_SIZE
                )
                logit_end_idx = (
                    SEMANTIC_VOCAB_SIZE + (2 - int(is_major_step)) * CODEBOOK_SIZE
                )
                relevant_logits = logits[0, 0, logit_start_idx:logit_end_idx]
                if top_p is not None:
                    # faster to convert to numpy
                    original_device = relevant_logits.device
                    relevant_logits = relevant_logits.detach().cpu().type(torch.float32).numpy()
                    sorted_indices = np.argsort(relevant_logits)[::-1]
                    sorted_logits = relevant_logits[sorted_indices]
                    cumulative_probs = np.cumsum(softmax(sorted_logits))
                    sorted_indices_to_remove = cumulative_probs > top_p
                    sorted_indices_to_remove[1:] = sorted_indices_to_remove[:-1].copy()
                    sorted_indices_to_remove[0] = False
                    relevant_logits[sorted_indices[sorted_indices_to_remove]] = -np.inf
                    relevant_logits = torch.from_numpy(relevant_logits)
                    relevant_logits = relevant_logits.to(original_device)
                if top_k is not None:
                    v, _ = torch.topk(relevant_logits, min(top_k, relevant_logits.size(-1)))
                    relevant_logits[relevant_logits < v[-1]] = -float("Inf")
                probs = F.softmax(relevant_logits / temp, dim=-1)
                item_next = torch.multinomial(probs, num_samples=1).to(torch.int32)
                item_next += logit_start_idx
                x_coarse_in = torch.cat((x_coarse_in, item_next[None]), dim=1)
                x_in = torch.cat((x_in, item_next[None]), dim=1)
                del logits, relevant_logits, probs, item_next
                n_step += 1
            del x_in
        del x_semantic_in
    if OFFLOAD_CPU:
        model.to("cpu")
    gen_coarse_arr = x_coarse_in.detach().cpu().numpy().squeeze()[len(x_coarse_history) :]
    del x_coarse_in
    assert len(gen_coarse_arr) == n_steps
    gen_coarse_audio_arr = gen_coarse_arr.reshape(-1, N_COARSE_CODEBOOKS).T - SEMANTIC_VOCAB_SIZE
    for n in range(1, N_COARSE_CODEBOOKS):
        gen_coarse_audio_arr[n, :] -= n * CODEBOOK_SIZE
    _clear_cuda_cache()
    return gen_coarse_audio_arr


def generate_fine(
    x_coarse_gen,
    history_prompt=None,
    temp=0.5,
    silent=True
):
    """Generate full audio codes from coarse audio codes."""
    assert (
        isinstance(x_coarse_gen, np.ndarray)
        and len(x_coarse_gen.shape) == 2
        and 1 <= x_coarse_gen.shape[0] <= N_FINE_CODEBOOKS - 1
        and x_coarse_gen.shape[1] > 0
        and x_coarse_gen.min() >= 0
        and x_coarse_gen.max() <= CODEBOOK_SIZE - 1
    )
    if history_prompt is not None:
        history_prompt = _load_history_prompt(history_prompt)
        x_fine_history = history_prompt["fine_prompt"]
        assert (
            isinstance(x_fine_history, np.ndarray)
            and len(x_fine_history.shape) == 2
            and x_fine_history.shape[0] == N_FINE_CODEBOOKS
            and x_fine_history.shape[1] >= 0
            and x_fine_history.min() >= 0
            and x_fine_history.max() <= CODEBOOK_SIZE - 1
        )
    else:
        x_fine_history = None
    n_coarse = x_coarse_gen.shape[0]
    # load models if not yet exist
    global models
    global models_devices
    if "fine" not in models:
        preload_models()
    model = models["fine"]
    if OFFLOAD_CPU:
        model.to(models_devices["fine"])
    device = next(model.parameters()).device
    # make input arr
    in_arr = np.vstack(
        [
            x_coarse_gen,
            np.zeros((N_FINE_CODEBOOKS - n_coarse, x_coarse_gen.shape[1]))
            + CODEBOOK_SIZE,  # padding
        ]
    ).astype(np.int32)
    # prepend history if available (max 512)
    if x_fine_history is not None:
        x_fine_history = x_fine_history.astype(np.int32)
        in_arr = np.hstack(
            [
                x_fine_history[:, -512:].astype(np.int32),
                in_arr,
            ]
        )
        n_history = x_fine_history[:, -512:].shape[1]
    else:
        n_history = 0
    n_remove_from_end = 0
    # need to pad if too short (since non-causal model)
    if in_arr.shape[1] < 1024:
        n_remove_from_end = 1024 - in_arr.shape[1]
        in_arr = np.hstack(
            [
                in_arr,
                np.zeros((N_FINE_CODEBOOKS, n_remove_from_end), dtype=np.int32) + CODEBOOK_SIZE,
            ]
        )
    # we can be lazy about fractional loop and just keep overwriting codebooks
    n_loops = np.max([0, int(np.ceil((x_coarse_gen.shape[1] - (1024 - n_history)) / 512))]) + 1
    with _inference_mode():
        in_arr = torch.tensor(in_arr.T).to(device)
        for n in tqdm.tqdm(range(n_loops), disable=silent):
            # Leave loop on bark interrupt
            #if interrupt_event is not None and convo_creation_time < interrupt_event.get_interrupt_time():
            #    return None

            start_idx = np.min([n * 512, in_arr.shape[0] - 1024])
            start_fill_idx = np.min([n_history + n * 512, in_arr.shape[0] - 512])
            rel_start_fill_idx = start_fill_idx - start_idx
            in_buffer = in_arr[start_idx : start_idx + 1024, :][None]
            for nn in range(n_coarse, N_FINE_CODEBOOKS):
                logits = model(nn, in_buffer)
                if temp is None:
                    relevant_logits = logits[0, rel_start_fill_idx:, :CODEBOOK_SIZE]
                    codebook_preds = torch.argmax(relevant_logits, -1)
                else:
                    relevant_logits = logits[0, :, :CODEBOOK_SIZE] / temp
                    probs = F.softmax(relevant_logits, dim=-1)
                    codebook_preds = torch.multinomial(
                        probs[rel_start_fill_idx:1024], num_samples=1
                    ).reshape(-1)
                codebook_preds = codebook_preds.to(torch.int32)
                in_buffer[0, rel_start_fill_idx:, nn] = codebook_preds
                del logits, codebook_preds
            # transfer over info into model_in and convert to numpy
            for nn in range(n_coarse, N_FINE_CODEBOOKS):
                in_arr[
                    start_fill_idx : start_fill_idx + (1024 - rel_start_fill_idx), nn
                ] = in_buffer[0, rel_start_fill_idx:, nn]
            del in_buffer
        gen_fine_arr = in_arr.detach().cpu().numpy().squeeze().T
        del in_arr
    if OFFLOAD_CPU:
        model.to("cpu")
    gen_fine_arr = gen_fine_arr[:, n_history:]
    if n_remove_from_end > 0:
        gen_fine_arr = gen_fine_arr[:, :-n_remove_from_end]
    assert gen_fine_arr.shape[-1] == x_coarse_gen.shape[-1]
    _clear_cuda_cache()
    return gen_fine_arr


def codec_decode(fine_tokens):
    """Turn quantized audio codes into audio array using encodec."""
    # load models if not yet exist
    global models
    global models_devices
    if "codec" not in models:
        preload_models()
    model = models["codec"]
    if OFFLOAD_CPU:
        model.to(models_devices["codec"])
    device = next(model.parameters()).device
    arr = torch.from_numpy(fine_tokens)[None]
    arr = arr.to(device)
    arr = arr.transpose(0, 1)
    emb = model.quantizer.decode(arr)
    out = model.decoder(emb)
    audio_arr = out.detach().cpu().numpy().squeeze()
    del arr, emb, out
    if OFFLOAD_CPU:
        model.to("cpu")
    return audio_arr<|MERGE_RESOLUTION|>--- conflicted
+++ resolved
@@ -465,18 +465,10 @@
         tot_generated_duration_s = 0
         kv_cache = None
         for n in range(n_tot_steps):
-<<<<<<< HEAD
             # Leave loop on bark interrupt
             if interrupt_event is not None and start_time < interrupt_event.get_interrupt_time():
                 return None
-
-            if use_kv_caching and kv_cache is not None:
-                x_input = x[:, [-1]]
-            else:
-                x_input = x
-=======
             x_input = x[:, [x_initial + n - 1]] if use_kv_caching and kv_cache is not None else x[:,:x_initial + n]
->>>>>>> 4f36747c
             logits, kv_cache = model(
                 x_input, merge_context=True, use_cache=use_kv_caching, past_kv=kv_cache
             )
